--- conflicted
+++ resolved
@@ -178,13 +178,7 @@
     @material_property
     @copy_documentation(Material.molar_volume)
     def molar_volume(self):
-<<<<<<< HEAD
-        
-        return self._molar_volume_unmodified \
-            + self._property_modifiers['dGdP']
-=======
         return self._molar_volume_unmodified + self._property_modifiers["dGdP"]
->>>>>>> 2eaa0199
 
     @material_property
     def pressure(self):

import unittest
from util import BurnManTest
from test_vrh import *
from test_spin import *
from test_composite import *
from test_model import *
from test_partitioning import *
<<<<<<< HEAD
from test_eos import *
=======
from test_solidsolution import *
>>>>>>> aec027da

import os, sys
sys.path.insert(1,os.path.abspath('..'))

import burnman
from burnman import minerals


class TestRock(BurnManTest):
    def test_rock(self):
        amount_perovskite = 0.3
        rock = burnman.Composite( [amount_perovskite, 1.0-amount_perovskite], \
            [minerals.SLB_2005.mg_fe_perovskite(0.1), minerals.SLB_2005.ferropericlase(0.2)] )
        (fr,phases)=rock.unroll()
        self.assertFloatEqual(fr[0], 0.3)
        self.assertFloatEqual(fr[1], 0.7)




if __name__ == '__main__':
    unittest.main(verbosity=2)<|MERGE_RESOLUTION|>--- conflicted
+++ resolved
@@ -5,11 +5,8 @@
 from test_composite import *
 from test_model import *
 from test_partitioning import *
-<<<<<<< HEAD
 from test_eos import *
-=======
 from test_solidsolution import *
->>>>>>> aec027da
 
 import os, sys
 sys.path.insert(1,os.path.abspath('..'))
